// app/api/guidance/route.ts
import { NextRequest, NextResponse } from "next/server"
import {
  updatePitchByExecutionId,
  getPitchByIdAction
} from "@/actions/db/pitches-actions"
import { debugLog } from "@/lib/debug"
import { auth } from "@clerk/nextjs/server"

export async function POST(req: NextRequest) {
  let requestId: string | null = null

  try {
    const { userId: currentUserId } = await auth()
    const { jobDescription, experience, userId, pitchId } = await req.json()

    if (!jobDescription || !experience || !userId) {
      return NextResponse.json(
        { error: "Missing required fields" },
        { status: 400 }
      )
    }
    if (currentUserId !== userId) {
      return NextResponse.json({ error: "Unauthorized" }, { status: 401 })
    }
    if (!pitchId) {
      return NextResponse.json(
        {
          error:
            "Missing pitchId - a pitch must be created before requesting guidance"
        },
        { status: 400 }
      )
    }

    // Use pitchId as the long-running request correlation id
    requestId = pitchId

    // If guidance already present or in progress, short-circuit
    const existing = await getPitchByIdAction(pitchId, userId)
    if (existing.isSuccess && existing.data) {
      if (existing.data.albertGuidance) {
        return NextResponse.json({
          success: true,
          requestId: existing.data.agentExecutionId || requestId,
          message: "Guidance already generated",
          guidance: existing.data.albertGuidance
        })
      }
      if (existing.data.agentExecutionId) {
        return NextResponse.json({
          success: true,
          requestId: existing.data.agentExecutionId,
          message: "Guidance request already in progress"
        })
      }
    }

<<<<<<< HEAD
    // Store "in-progress" status (agentExecutionId) BEFORE calling the external service
    try {
      if (!requestId) {
        return NextResponse.json(
          { error: "Invalid request ID" },
          { status: 400 }
        )
      }
      const updateResult = await updatePitchByExecutionId(requestId, {
        agentExecutionId: requestId
      })
      if (!updateResult.isSuccess) {
        console.error(
          `Failed to update pitch with execution ID: ${updateResult.message}`
        )
=======
    // Mark in-progress before calling external service
    if (!requestId) {
      return NextResponse.json({ error: "Invalid request ID" }, { status: 400 })
    }
    {
      const res = await updatePitchByExecutionId(requestId, {
        agentExecutionId: requestId
      })
      if (!res.isSuccess) {
>>>>>>> 99cec9b3
        return NextResponse.json(
          { error: `Failed to update pitch: ${res.message}` },
          { status: 500 }
        )
      }
      debugLog(`Successfully updated pitch with execution ID: ${requestId}`)
    }

    // n8n webhook
    const webhookUrl = process.env.N8N_GUIDANCE_WEBHOOK_URL
    if (!webhookUrl) {
      try {
<<<<<<< HEAD
        if (requestId) {
          await updatePitchByExecutionId(requestId, { agentExecutionId: null })
        }
      } catch (e) {
        console.error(
          "Failed clearing agentExecutionId after missing API key",
          e
        )
      }
=======
        await updatePitchByExecutionId(requestId, { agentExecutionId: null })
      } catch {}
>>>>>>> 99cec9b3
      return NextResponse.json(
        { error: "N8N webhook URL not configured" },
        { status: 500 }
      )
    }

    const callbackUrl = `${
      process.env.NEXT_PUBLIC_BASE_URL || "https://yourdomain.com"
    }/api/guidance/callback`

    const controller = new AbortController()
    const timeoutId = setTimeout(() => controller.abort(), 30000)

    try {
<<<<<<< HEAD
      const response = await fetch(
        "https://api.promptlayer.com/workflows/AI Guidance/run",
        {
          method: "POST",
          headers: {
            "Content-Type": "application/json",
            "X-API-KEY": promptLayerApiKey
          },
          body: JSON.stringify({
            workflow_label_name: "v1",
            input_variables: {
              job_description: jobDescription,
              User_Experience: experience,
              id_unique: requestId
            },
            metadata: {
              source: "webapp",
              callback_url: callbackUrl
            }
          }),
          signal: controller.signal
        }
      )
=======
      const headers: Record<string, string> = {
        "Content-Type": "application/json"
      }
      // Optional: bearer/basic token for protected n8n webhook
      if (process.env.N8N_WEBHOOK_AUTH) {
        headers.Authorization = process.env.N8N_WEBHOOK_AUTH
      }

      const upstream = await fetch(webhookUrl, {
        method: "POST",
        headers,
        body: JSON.stringify({
          id_unique: requestId,
          job_description: jobDescription,
          user_experience: experience,
          user_id: userId,
          pitch_id: pitchId,
          callback_url: callbackUrl,
          source: "webapp"
        }),
        signal: controller.signal
      })
>>>>>>> 99cec9b3

      clearTimeout(timeoutId)

      if (!upstream.ok) {
        try {
<<<<<<< HEAD
          if (requestId) {
            await updatePitchByExecutionId(requestId, {
              agentExecutionId: null
            })
          }
        } catch (e) {
          console.error(
            "Failed clearing agentExecutionId after PromptLayer non-OK",
            e
          )
        }
=======
          await updatePitchByExecutionId(requestId, { agentExecutionId: null })
        } catch {}
        const text = await upstream.text()
>>>>>>> 99cec9b3
        return NextResponse.json(
          { error: `n8n webhook error: ${text}` },
          { status: 500 }
        )
      }

      // Success: keep agentExecutionId set; callback will populate albertGuidance
      return NextResponse.json({
        success: true,
        requestId,
        message: "Guidance request initiated"
      })
    } catch (error: any) {
      clearTimeout(timeoutId)
      try {
        await updatePitchByExecutionId(requestId, { agentExecutionId: null })
      } catch {}
      if (error?.name === "AbortError") {
        return NextResponse.json({ error: "Request timeout" }, { status: 504 })
      }
      return NextResponse.json(
<<<<<<< HEAD
        {
          error:
            (error as Error).message || "Failed to initiate guidance request"
        },
=======
        { error: error?.message || "Failed to initiate guidance request" },
>>>>>>> 99cec9b3
        { status: 500 }
      )
    }
  } catch (error: any) {
    try {
      if (requestId)
        await updatePitchByExecutionId(requestId, { agentExecutionId: null })
<<<<<<< HEAD
    } catch (e) {
      console.error("Failed clearing agentExecutionId in outer catch", e)
    }
    console.error("Error requesting guidance:", error)
=======
    } catch {}
>>>>>>> 99cec9b3
    return NextResponse.json(
      { error: error?.message || "Internal server error" },
      { status: 500 }
    )
  }
}<|MERGE_RESOLUTION|>--- conflicted
+++ resolved
@@ -56,23 +56,6 @@
       }
     }
 
-<<<<<<< HEAD
-    // Store "in-progress" status (agentExecutionId) BEFORE calling the external service
-    try {
-      if (!requestId) {
-        return NextResponse.json(
-          { error: "Invalid request ID" },
-          { status: 400 }
-        )
-      }
-      const updateResult = await updatePitchByExecutionId(requestId, {
-        agentExecutionId: requestId
-      })
-      if (!updateResult.isSuccess) {
-        console.error(
-          `Failed to update pitch with execution ID: ${updateResult.message}`
-        )
-=======
     // Mark in-progress before calling external service
     if (!requestId) {
       return NextResponse.json({ error: "Invalid request ID" }, { status: 400 })
@@ -82,7 +65,6 @@
         agentExecutionId: requestId
       })
       if (!res.isSuccess) {
->>>>>>> 99cec9b3
         return NextResponse.json(
           { error: `Failed to update pitch: ${res.message}` },
           { status: 500 }
@@ -95,20 +77,8 @@
     const webhookUrl = process.env.N8N_GUIDANCE_WEBHOOK_URL
     if (!webhookUrl) {
       try {
-<<<<<<< HEAD
-        if (requestId) {
-          await updatePitchByExecutionId(requestId, { agentExecutionId: null })
-        }
-      } catch (e) {
-        console.error(
-          "Failed clearing agentExecutionId after missing API key",
-          e
-        )
-      }
-=======
         await updatePitchByExecutionId(requestId, { agentExecutionId: null })
       } catch {}
->>>>>>> 99cec9b3
       return NextResponse.json(
         { error: "N8N webhook URL not configured" },
         { status: 500 }
@@ -123,31 +93,6 @@
     const timeoutId = setTimeout(() => controller.abort(), 30000)
 
     try {
-<<<<<<< HEAD
-      const response = await fetch(
-        "https://api.promptlayer.com/workflows/AI Guidance/run",
-        {
-          method: "POST",
-          headers: {
-            "Content-Type": "application/json",
-            "X-API-KEY": promptLayerApiKey
-          },
-          body: JSON.stringify({
-            workflow_label_name: "v1",
-            input_variables: {
-              job_description: jobDescription,
-              User_Experience: experience,
-              id_unique: requestId
-            },
-            metadata: {
-              source: "webapp",
-              callback_url: callbackUrl
-            }
-          }),
-          signal: controller.signal
-        }
-      )
-=======
       const headers: Record<string, string> = {
         "Content-Type": "application/json"
       }
@@ -170,29 +115,14 @@
         }),
         signal: controller.signal
       })
->>>>>>> 99cec9b3
 
       clearTimeout(timeoutId)
 
       if (!upstream.ok) {
         try {
-<<<<<<< HEAD
-          if (requestId) {
-            await updatePitchByExecutionId(requestId, {
-              agentExecutionId: null
-            })
-          }
-        } catch (e) {
-          console.error(
-            "Failed clearing agentExecutionId after PromptLayer non-OK",
-            e
-          )
-        }
-=======
           await updatePitchByExecutionId(requestId, { agentExecutionId: null })
         } catch {}
         const text = await upstream.text()
->>>>>>> 99cec9b3
         return NextResponse.json(
           { error: `n8n webhook error: ${text}` },
           { status: 500 }
@@ -214,14 +144,7 @@
         return NextResponse.json({ error: "Request timeout" }, { status: 504 })
       }
       return NextResponse.json(
-<<<<<<< HEAD
-        {
-          error:
-            (error as Error).message || "Failed to initiate guidance request"
-        },
-=======
         { error: error?.message || "Failed to initiate guidance request" },
->>>>>>> 99cec9b3
         { status: 500 }
       )
     }
@@ -229,14 +152,7 @@
     try {
       if (requestId)
         await updatePitchByExecutionId(requestId, { agentExecutionId: null })
-<<<<<<< HEAD
-    } catch (e) {
-      console.error("Failed clearing agentExecutionId in outer catch", e)
-    }
-    console.error("Error requesting guidance:", error)
-=======
     } catch {}
->>>>>>> 99cec9b3
     return NextResponse.json(
       { error: error?.message || "Internal server error" },
       { status: 500 }
