--- conflicted
+++ resolved
@@ -30,10 +30,9 @@
 export const metadata: Metadata = {
   title: "APSPitchPro",
   description: "3X Your Interview Chances With AI-Powered Pitches",
-<<<<<<< HEAD
   verification: {
     google: "sApD36Oz-lEo2szSB7pik9OsJ0uKY0q5Gb1iyIqNLJw"
-=======
+  },
   robots: {
     index: true,
     follow: true,
@@ -48,7 +47,6 @@
     url: "https://www.apspitchpro.com",
     siteName: "APSPitchPro",
     type: "website"
->>>>>>> 99cec9b3
   }
 }
 
