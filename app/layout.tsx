--- conflicted
+++ resolved
@@ -29,29 +29,7 @@
 
 export const metadata: Metadata = {
   title: "APSPitchPro",
-<<<<<<< HEAD
-  description: "3X Your Interview Chances With AI-Powered Pitches",
-  verification: {
-    google: "sApD36Oz-lEo2szSB7pik9OsJ0uKY0q5Gb1iyIqNLJw"
-  },
-  robots: {
-    index: true,
-    follow: true,
-    googleBot: {
-      index: true,
-      follow: true
-    }
-  },
-  openGraph: {
-    title: "APSPitchPro",
-    description: "3X Your Interview Chances With AI-Powered Pitches",
-    url: "https://www.apspitchpro.com",
-    siteName: "APSPitchPro",
-    type: "website"
-  }
-=======
   description: "3X Your Interview Chances With AI-Powered Pitches"
->>>>>>> 261ff53a
 }
 
 export default async function RootLayout({
